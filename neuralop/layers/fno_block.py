from typing import List, Optional, Union

import torch
from torch import nn
import torch.nn.functional as F

from .channel_mlp import ChannelMLP
from .complex import CGELU, apply_complex, ctanh, ComplexValued
from .normalization_layers import AdaIN, InstanceNorm, BatchNorm
from .skip_connections import skip_connection
from .spectral_convolution import SpectralConv
from ..utils import validate_scaling_factor


Number = Union[int, float]


class FNOBlocks(nn.Module):
    """FNOBlocks implements a sequence of Fourier layers, the operations of which 
    are first described in [1]_. The exact implementation details of the Fourier 
    layer architecture are discussed in [2]_.

    Parameters
    ----------
    in_channels : int
        input channels to Fourier layers
    out_channels : int
        output channels after Fourier layers
    n_modes : int, List[int]
        number of modes to keep along each dimension 
        in frequency space. Can either be specified as
        an int (for all dimensions) or an iterable with one
        number per dimension
    resolution_scaling_factor : Optional[Union[Number, List[Number]]], optional
        factor by which to scale outputs for super-resolution, by default None
    n_layers : int, optional
        number of Fourier layers to apply in sequence, by default 1
    max_n_modes : int, List[int], optional
        maximum number of modes to keep along each dimension, by default None
    fno_block_precision : str, optional
        floating point precision to use for computations, by default "full"
    channel_mlp_dropout : int, optional
        dropout parameter for self.channel_mlp, by default 0
    channel_mlp_expansion : float, optional
        expansion parameter for self.channel_mlp, by default 0.5
    non_linearity : torch.nn.F module, optional
        nonlinear activation function to use between layers, by default F.gelu
    stabilizer : Literal["tanh"], optional
        stabilizing module to use between certain layers, by default None
        if "tanh", use tanh
    norm : Literal["ada_in", "group_norm", "instance_norm", "batch_norm"], optional
        Normalization layer to use, by default None
    ada_in_features : int, optional
        number of features for adaptive instance norm above, by default None
    preactivation : bool, optional
        whether to call forward pass with pre-activation, by default False
        if True, call nonlinear activation and norm before Fourier convolution
        if False, call activation and norms after Fourier convolutions
    fno_skip : str, optional
        module to use for FNO skip connections, by default "linear"
        see layers.skip_connections for more details
    channel_mlp_skip : str, optional
        module to use for ChannelMLP skip connections, by default "soft-gating"
        see layers.skip_connections for more details

    Other Parameters
    -------------------
    complex_data : bool, optional
        whether the FNO's data takes on complex values in space, by default False
    separable : bool, optional
        separable parameter for SpectralConv, by default False
    factorization : str, optional
        factorization parameter for SpectralConv, by default None
    rank : float, optional
        rank parameter for SpectralConv, by default 1.0
    conv_module : BaseConv, optional
        module to use for convolutions in FNO block, by default SpectralConv
    joint_factorization : bool, optional
        whether to factorize all spectralConv weights as one tensor, by default False
    fixed_rank_modes : bool, optional
        fixed_rank_modes parameter for SpectralConv, by default False
    implementation : str, optional
        implementation parameter for SpectralConv, by default "factorized"
    decomposition_kwargs : _type_, optional
        kwargs for tensor decomposition in SpectralConv, by default dict()
    
    References
    -----------
    .. [1] Li, Z. et al. "Fourier Neural Operator for Parametric Partial Differential 
           Equations" (2021). ICLR 2021, https://arxiv.org/pdf/2010.08895.
    .. [2] Kossaifi, J., Kovachki, N., Azizzadenesheli, K., Anandkumar, A. "Multi-Grid
           Tensorized Fourier Neural Operator for High-Resolution PDEs" (2024). 
           TMLR 2024, https://openreview.net/pdf?id=AWiDlO63bH.
    """
    def __init__(
        self,
        in_channels,
        out_channels,
        n_modes,
        resolution_scaling_factor=None,
        n_layers=1,
        max_n_modes=None,
        fno_block_precision="full",
        channel_mlp_dropout=0,
        channel_mlp_expansion=0.5,
        non_linearity=F.gelu,
        stabilizer=None,
        norm=None,
        ada_in_features=None,
        preactivation=False,
        fno_skip="linear",
        channel_mlp_skip="soft-gating",
        complex_data=False,
        separable=False,
        factorization=None,
        rank=1.0,
        bottleneck_channel=None,
        conv_module=SpectralConv,
        fixed_rank_modes=False, #undoc
        implementation="factorized", #undoc
        decomposition_kwargs=dict(),
        post_fno_conv=False,
        **kwargs,
    ):
        super().__init__()
        if isinstance(n_modes, int):
            n_modes = [n_modes]
        self._n_modes = n_modes
        self.n_dim = len(n_modes)

        self.resolution_scaling_factor: Union[
            None, List[List[float]]
        ] = validate_scaling_factor(resolution_scaling_factor, self.n_dim, n_layers)

        self.max_n_modes = max_n_modes
        self.fno_block_precision = fno_block_precision
        self.in_channels = in_channels
        self.out_channels = out_channels
        self.n_layers = n_layers
        self.stabilizer = stabilizer
        self.rank = rank
        self.factorization = factorization
        self.fixed_rank_modes = fixed_rank_modes
        self.decomposition_kwargs = decomposition_kwargs
        self.fno_skip = fno_skip
        self.channel_mlp_skip = channel_mlp_skip
        self.complex_data = complex_data

        self.channel_mlp_expansion = channel_mlp_expansion
        self.channel_mlp_dropout = channel_mlp_dropout
        self.implementation = implementation
        self.separable = separable
        self.preactivation = preactivation
        self.ada_in_features = ada_in_features
        self.post_fno_conv = post_fno_conv
        self.bottleneck_channel = bottleneck_channel

        # apply real nonlin if data is real, otherwise CGELU
        if self.complex_data:
            self.non_linearity = CGELU
        else:
            self.non_linearity = non_linearity
        
        self.convs = nn.ModuleList([
                conv_module(
                self.in_channels if type(self.in_channels) == int else self.in_channels[i],
                self.out_channels if type(self.in_channels) == int else self.in_channels[i+1],
                self.n_modes,
                resolution_scaling_factor=None if resolution_scaling_factor is None else self.resolution_scaling_factor[i],
                max_n_modes=max_n_modes,
                rank=rank,
                fixed_rank_modes=fixed_rank_modes,
                implementation=implementation,
                separable=separable,
                factorization=factorization,
                fno_block_precision=fno_block_precision,
                decomposition_kwargs=decomposition_kwargs,
                complex_data=complex_data
            ) 
            for i in range(n_layers)])

        self.extra_convs = nn.ModuleList([
<<<<<<< HEAD
                nn.Conv2d(self.in_channels if type(self.in_channels) == int else self.in_channels[i],
                          self.out_channels if type(self.in_channels) == int else self.in_channels[i+1],
                          kernel_size=3,
                          padding=1)
            for i in range(n_layers)]) if post_fno_conv else None
=======
                nn.Conv2d(self.in_channels, self.out_channels, kernel_size=1, padding=1)
            for _ in range(n_layers)]) if self.post_fno_conv else None
        
        self.bottleneck_convs = nn.ModuleList(
            [nn.Conv2d(self.in_channels, self.bottleneck_channel, kernel_size=1, padding=1),
             nn.Conv2d(self.bottleneck_channel, self.out_channels, kernel_size=1, padding=1)]) if self.bottleneck_channel else None
>>>>>>> 96130a47

        self.fno_skips = nn.ModuleList(
            [
                skip_connection(
                    self.in_channels if type(self.in_channels) == int else self.in_channels[i],
                    self.out_channels if type(self.in_channels) == int else self.in_channels[i+1],
                    skip_type=fno_skip,
                    n_dim=self.n_dim,
                )
                for i in range(n_layers)
            ]
        )
        if self.complex_data:
            self.fno_skips = nn.ModuleList(
                [ComplexValued(x) for x in self.fno_skips]
                )

        self.channel_mlp = nn.ModuleList(
            [
                ChannelMLP(
                    in_channels=self.out_channels if type(self.in_channels) == int else self.in_channels[i],
                    hidden_channels=round(self.out_channels * channel_mlp_expansion) if type(self.in_channels) == int else round(self.in_channels[i] * channel_mlp_expansion),
                    dropout=channel_mlp_dropout,
                    n_dim=self.n_dim,
                )
                for i in range(n_layers)
            ]
        )
        if self.complex_data:
            self.channel_mlp = nn.ModuleList(
                [ComplexValued(x) for x in self.channel_mlp]
            )
        self.channel_mlp_skips = nn.ModuleList(
            [
                skip_connection(
                    self.in_channels if type(self.in_channels) == int else self.in_channels[i],
                    self.out_channels if type(self.in_channels) == int else self.in_channels[i],
                    skip_type=channel_mlp_skip,
                    n_dim=self.n_dim,
                )
                for i in range(n_layers)
            ]
        )
        if self.complex_data:
            self.channel_mlp_skips = nn.ModuleList(
                [ComplexValued(x) for x in self.channel_mlp_skips]
            )

        # Each block will have 2 norms if we also use a ChannelMLP
        self.n_norms = 2
        if norm is None:
            self.norm = None
        elif norm == "instance_norm":
            self.norm = nn.ModuleList(
                    [
                        InstanceNorm()
                        for _ in range(n_layers * self.n_norms)
                    ]
                )
        elif norm == "group_norm":
            self.norm = nn.ModuleList(
                [
                    nn.GroupNorm(num_groups=1, num_channels=self.out_channels)
                    for _ in range(n_layers * self.n_norms)
                ]
            )
        
        elif norm == "batch_norm":
            self.norm = nn.ModuleList(
                [
                    BatchNorm()
                    for _ in range(n_layers * self.n_norms)
                ]
            )
        
        elif norm == "ada_in":
            self.norm = nn.ModuleList(
                [
                    AdaIN(ada_in_features, out_channels)
                    for _ in range(n_layers * self.n_norms)
                ]
            )
        else:
            raise ValueError(
                f"Got norm={norm} but expected None or one of "
                "[instance_norm, group_norm, batch_norm, ada_in]"
            )

    def set_ada_in_embeddings(self, *embeddings):
        """Sets the embeddings of each Ada-IN norm layers

        Parameters
        ----------
        embeddings : tensor or list of tensor
            if a single embedding is given, it will be used for each norm layer
            otherwise, each embedding will be used for the corresponding norm layer
        """
        if len(embeddings) == 1:
            for norm in self.norm:
                norm.set_embedding(embeddings[0])
        else:
            for norm, embedding in zip(self.norm, embeddings):
                norm.set_embedding(embedding)

    def forward(self, x, index=0, output_shape=None):
        if self.preactivation:
            return self.forward_with_preactivation(x, index, output_shape)
        else:
            return self.forward_with_postactivation(x, index, output_shape)

    def forward_with_postactivation(self, x, index=0, output_shape=None):
        x_skip_fno = self.fno_skips[index](x)
        x_skip_fno = self.convs[index].transform(x_skip_fno, output_shape=output_shape)

        x_skip_channel_mlp = self.channel_mlp_skips[index](x)
        x_skip_channel_mlp = self.convs[index].transform(x_skip_channel_mlp, output_shape=output_shape)

        if self.stabilizer == "tanh":
            if self.complex_data:
                x = ctanh(x)
            else:
                x = torch.tanh(x)

        x_fno = self.convs[index](x, output_shape=output_shape)
        #self.convs(x, index, output_shape=output_shape)

        if self.norm is not None:
            x_fno = self.norm[self.n_norms * index](x_fno)

        x = x_fno + x_skip_fno

        x = self.extra_convs[index](x) if self.post_fno_conv else x

        if (index < (self.n_layers - 1)):
            x = self.non_linearity(x)

        x = self.channel_mlp[index](x) + x_skip_channel_mlp

        if self.norm is not None:
            x = self.norm[self.n_norms * index + 1](x)

        if index < (self.n_layers - 1):
            x = self.non_linearity(x)

        if self.bottleneck_channel and index == self.n_layers // 2:
            x = self.bottleneck_convs[1](self.bottleneck_convs[0](x))

        return x

    def forward_with_preactivation(self, x, index=0, output_shape=None):
        # Apply non-linear activation (and norm)
        # before this block's convolution/forward pass:
        x = self.non_linearity(x)

        if self.norm is not None:
            x = self.norm[self.n_norms * index](x)

        x_skip_fno = self.fno_skips[index](x)
        x_skip_fno = self.convs[index].transform(x_skip_fno, output_shape=output_shape)

        x_skip_channel_mlp = self.channel_mlp_skips[index](x)
        x_skip_channel_mlp = self.convs[index].transform(x_skip_channel_mlp, output_shape=output_shape)

        if self.stabilizer == "tanh":
            if self.complex_data:
                x = ctanh(x)
            else:
                x = torch.tanh(x)

        x_fno = self.convs[index](x, output_shape=output_shape)

        x = x_fno + x_skip_fno

        x = self.extra_convs[index](x) if self.post_fno_conv else x

        if index < (self.n_layers - 1):
            x = self.non_linearity(x)

        if self.norm is not None:
            x = self.norm[self.n_norms * index + 1](x)

        x = self.channel_mlp[index](x) + x_skip_channel_mlp

        if self.bottleneck_channel and index == self.n_layers // 2:
            x = self.bottleneck_convs[1](self.bottleneck_convs[0](x))
            
        return x

    @property
    def n_modes(self):
        return self._n_modes

    @n_modes.setter
    def n_modes(self, n_modes):
        for i in range(self.n_layers):
            self.convs[i].n_modes = n_modes
        self._n_modes = n_modes

    def get_block(self, indices):
        """Returns a sub-FNO Block layer from the jointly parametrized main block

        The parametrization of an FNOBlock layer is shared with the main one.
        """
        if self.n_layers == 1:
            raise ValueError(
                "A single layer is parametrized, directly use the main class."
            )

        return SubModule(self, indices)

    def __getitem__(self, indices):
        return self.get_block(indices)


class SubModule(nn.Module):
    """Class representing one of the sub_module from the mother joint module

    Notes
    -----
    This relies on the fact that nn.Parameters are not duplicated:
    if the same nn.Parameter is assigned to multiple modules,
    they all point to the same data, which is shared.
    """

    def __init__(self, main_module, indices):
        super().__init__()
        self.main_module = main_module
        self.indices = indices

    def forward(self, x):
        return self.main_module.forward(x, self.indices)<|MERGE_RESOLUTION|>--- conflicted
+++ resolved
@@ -180,20 +180,12 @@
             for i in range(n_layers)])
 
         self.extra_convs = nn.ModuleList([
-<<<<<<< HEAD
-                nn.Conv2d(self.in_channels if type(self.in_channels) == int else self.in_channels[i],
-                          self.out_channels if type(self.in_channels) == int else self.in_channels[i+1],
-                          kernel_size=3,
-                          padding=1)
-            for i in range(n_layers)]) if post_fno_conv else None
-=======
                 nn.Conv2d(self.in_channels, self.out_channels, kernel_size=1, padding=1)
             for _ in range(n_layers)]) if self.post_fno_conv else None
         
         self.bottleneck_convs = nn.ModuleList(
             [nn.Conv2d(self.in_channels, self.bottleneck_channel, kernel_size=1, padding=1),
              nn.Conv2d(self.bottleneck_channel, self.out_channels, kernel_size=1, padding=1)]) if self.bottleneck_channel else None
->>>>>>> 96130a47
 
         self.fno_skips = nn.ModuleList(
             [
